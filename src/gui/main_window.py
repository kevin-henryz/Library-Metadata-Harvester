--- conflicted
+++ resolved
@@ -12,13 +12,10 @@
 if src_dir not in sys.path:
     sys.path.append(src_dir)
 
-<<<<<<< HEAD
 from util.file_processor import read_and_validate_file
 from gui.priority_list import PriorityListApp
-=======
-from util.file_processor import *
 from db.database_manager import DatabaseManager
->>>>>>> 8da5992b
+
 
 
 class LibraryMetadataHarvesterApp(tk.Tk):
@@ -145,7 +142,6 @@
 
 
     def start_search(self):
-<<<<<<< HEAD
         # Validate output options
         if not any([self.output_value_isbn.get(), self.output_value_ocn.get(), self.output_value_lccn.get(), self.output_value_lccn_source.get()]):
             messagebox.showwarning("Warning", "At least choose one output option to start the search.")
@@ -153,32 +149,46 @@
 
         # Determine the file type based on the radio button selection
         file_type = 'ISBN' if self.input_file_type.get() == 1 else 'OCN'
-=======
-        
-        # Retrieve selected priorities and get the file path from the entry widget
->>>>>>> 8da5992b
+
         file_path = self.file_entry.get()
         options = self.get_current_options()
         file_type = 'ISBN' if options['input_file_type'] == 'ISBN' else 'OCN'
 
-<<<<<<< HEAD
         # Validate and read the file
         validation_result, data = read_and_validate_file(file_path, file_type)
         if validation_result == 'Invalid':
             messagebox.showerror("Error", "Invalid file format or contents. Please check the file.")
             return
-=======
-        # Process the file
-        # Assuming file_processor.read_and_validate_file returns a list of ISBNs/OCNs
-        identifiers = read_and_validate_file(file_path)
-        if not identifiers:
-            self.log_message("Invalid file or file format.")
+
+
+        # Make sure the priority list is set
+        if not self.priority_list:
+            messagebox.showwarning("Warning", "Please set the searching priority before starting the search.")
             return
 
-        self.log_message(f"File contains valid {file_type} entries.")
+        # Proceed with the search logic using the validated data and priority list
+        logging.info(f"Search started for {file_type} with {len(data)} items and priority list: {self.priority_list}")
+
+        self.toggle_ui_for_search(True)
+        self.search_active = True
+        threading.Thread(target=self.perform_search, args=(data,), daemon=True).start()
         
-        # Check each identifier in the database and process accordingly
-        for identifier in identifiers:
+    def perform_search(self, data):
+        self.animate_search_status("Searching")
+        self.search_in_progress = True
+        # Simulate a long-running search operation
+
+        for item in range(5):
+            if not self.search_active:
+                return  # Exit the loop if search has been stopped
+            # Simulate work
+            time.sleep(1)
+            
+            
+            
+        self.after(0, self.stop_search)
+        """
+                for identifier in identifiers:
             if self.db_manager.data_exists("books", f"Isbn = {identifier}" if file_type == 'ISBN' else f"Ocn = {identifier}"):
                 self.log_message(f"Data for {identifier} already exists in the database.")
 
@@ -237,35 +247,7 @@
                 lccn_dict[source] = []
             lccn_dict[source].append(lccn)
         return lccn_dict
-        
-
-    def stop_search(self):
-        self.log_message("Search stopped...")
->>>>>>> 8da5992b
-
-        # Make sure the priority list is set
-        if not self.priority_list:
-            messagebox.showwarning("Warning", "Please set the searching priority before starting the search.")
-            return
-
-        # Proceed with the search logic using the validated data and priority list
-        logging.info(f"Search started for {file_type} with {len(data)} items and priority list: {self.priority_list}")
-
-        self.toggle_ui_for_search(True)
-        self.search_active = True
-        threading.Thread(target=self.perform_search, args=(data,), daemon=True).start()
-        
-    def perform_search(self, data):
-        self.animate_search_status("Searching")
-        self.search_in_progress = True
-        # Simulate a long-running search operation
-
-        for item in range(5):
-            if not self.search_active:
-                return  # Exit the loop if search has been stopped
-            # Simulate work
-            time.sleep(1)
-        self.after(0, self.stop_search)
+        """
 
     def stop_search(self):
         self.search_active = False
