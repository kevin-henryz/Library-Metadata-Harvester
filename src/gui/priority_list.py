import tkinter as tk

class PriorityListApp:
    def __init__(self, master, callback):
        self.master = master
        self.callback = callback
        self.master.title("Priority List")

<<<<<<< HEAD
        self.entries = ["OCLC API", "Library of Congress API", "Harvard Library API", "Open Library API", "Google Books API", "Blacklight"]
=======
        self.entries = ["OCLC API", "Library of Congress API", "Harvard Library API", "Open Library API", "Google Books API", "Yale", "Columbia", "University of Virginia", "Stanford", "Johns Hopkins U", "Cornell", "NCSU", "Duke", "Penn State", "Indiana U", "McGill", "VOILA"]
>>>>>>> 0f1d1590

        self.listbox = tk.Listbox(master, selectmode=tk.SINGLE)
        for entry in self.entries:
            self.listbox.insert(tk.END, entry)

        self.scrollbar = tk.Scrollbar(master, orient=tk.VERTICAL)
        self.scrollbar.config(command=self.listbox.yview)
        self.listbox.config(yscrollcommand=self.scrollbar.set)

        self.up_button = tk.Button(master, text="Move Up", command=self.move_up)
        self.down_button = tk.Button(master, text="Move Down", command=self.move_down)
        self.confirm = tk.Button(master, text="Confirm", command=self.confirm_and_exit)

        self.listbox.grid(row=0, column=0, padx=5, pady=5, sticky=tk.NSEW)
        self.scrollbar.grid(row=0, column=1, padx=(0, 5), pady=5, sticky=tk.NS)
        self.up_button.grid(row=1, column=0, padx=5, pady=5)
        self.down_button.grid(row=1, column=1, padx=5, pady=5)
        self.confirm.grid(row=1, column=2, padx=5, pady=5)

        master.rowconfigure(0, weight=1)
        master.columnconfigure(0, weight=1)

    def move_up(self):
        selected_index = self.listbox.curselection()
        if selected_index:
            selected_index = int(selected_index[0])
            if selected_index > 0:
                item = self.listbox.get(selected_index)
                self.listbox.delete(selected_index)
                self.listbox.insert(selected_index - 1, item)
                self.listbox.selection_set(selected_index - 1)

    def move_down(self):
        selected_index = self.listbox.curselection()
        if selected_index:
            selected_index = int(selected_index[0])
            if selected_index < self.listbox.size() - 1:
                item = self.listbox.get(selected_index)
                self.listbox.delete(selected_index)
                self.listbox.insert(selected_index + 1, item)
                self.listbox.selection_set(selected_index + 1)

    def confirm_and_exit(self):
        # Callback to update the priority list in the main app
        self.callback(list(self.listbox.get(0, tk.END)))
        self.master.destroy()


def main():
    root = tk.Tk()
    PriorityListApp(root, lambda: 1)
    root.mainloop()

if __name__ == "__main__":
    main()<|MERGE_RESOLUTION|>--- conflicted
+++ resolved
@@ -6,11 +6,7 @@
         self.callback = callback
         self.master.title("Priority List")
 
-<<<<<<< HEAD
-        self.entries = ["OCLC API", "Library of Congress API", "Harvard Library API", "Open Library API", "Google Books API", "Blacklight"]
-=======
         self.entries = ["OCLC API", "Library of Congress API", "Harvard Library API", "Open Library API", "Google Books API", "Yale", "Columbia", "University of Virginia", "Stanford", "Johns Hopkins U", "Cornell", "NCSU", "Duke", "Penn State", "Indiana U", "McGill", "VOILA"]
->>>>>>> 0f1d1590
 
         self.listbox = tk.Listbox(master, selectmode=tk.SINGLE)
         for entry in self.entries:
